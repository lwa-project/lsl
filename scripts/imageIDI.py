--- conflicted
+++ resolved
@@ -44,7 +44,6 @@
     nchan = len(idi.freq)
     freq = idi.freq
     
-<<<<<<< HEAD
     chan_width = freq[1]-freq[0]
     chan = numpy.round(freq / chan_width)
     nif = len(numpy.where(numpy.diff(chan) > 1)[0]) + 1
@@ -56,11 +55,6 @@
     print("Spectra Coverage: %.3f to %.3f MHz in %i channels (%.2f kHz/channel)" % (freq_if[0,0]/1e6, freq_if[0,-1]/1e6, freq_if.shape[1], (freq_if[0,1] - freq_if[0,0])/1e3))
     for i in range(1, nif):
         print("                  %.3f to %.3f MHz in %i channels (%.2f kHz/channel)" % (freq_if[i,0]/1e6, freq_if[i,-1]/1e6, freq_if.shape[1], (freq_if[i,1] - freq_if[i,0])/1e3))
-=======
-    print(f"Raw Stand Count: {nStand}")
-    print(f"Final Baseline Count: {nStand*(nStand-1)//2}")
-    print(f"Spectra Coverage: {freq[0]/1e6:.3f} to {freq[-1]/1e6:.3f} MHz in {nchan} channels ({(freq[1] - freq[0])/1e3:.2f} kHz/channel)")
->>>>>>> fdaec955
     try:
         print("Polarization Products: %s" % ' '.join([NUMERIC_STOKES[p] for p in idi.pols]))
     except KeyError:
