--- conflicted
+++ resolved
@@ -35,85 +35,12 @@
     ax1 = fig.add_subplot(2, 1, 1)
     ax2 = fig.add_subplot(2, 1, 2)
     
-<<<<<<< HEAD
-    # Get the emperical model of the beam and compute it for the correct frequencies
-    i = 0
-    with DataAccess.open('antenna/lwa1-dipole-emp.npz', 'rb') as fh:
-        beamDict = np.load(fh)
-        for beamCoeff in (beamDict['fitX'], beamDict['fitY']):
-            alphaE = np.polyval(beamCoeff[0,0,:], args.frequency)
-            betaE =  np.polyval(beamCoeff[0,1,:], args.frequency)
-            gammaE = np.polyval(beamCoeff[0,2,:], args.frequency)
-            deltaE = np.polyval(beamCoeff[0,3,:], args.frequency)
-            alphaH = np.polyval(beamCoeff[1,0,:], args.frequency)
-            betaH =  np.polyval(beamCoeff[1,1,:], args.frequency)
-            gammaH = np.polyval(beamCoeff[1,2,:], args.frequency)
-            deltaH = np.polyval(beamCoeff[1,3,:], args.frequency)
-            if args.verbose:
-                print("Beam Coeffs. X: a=%.2f, b=%.2f, g=%.2f, d=%.2f" % (alphaH, betaH, gammaH, deltaH))
-                print("Beam Coeffs. Y: a=%.2f, b=%.2f, g=%.2f, d=%.2f" % (alphaE, betaE, gammaE, deltaE))
-                
-            if args.empirical:
-                with DataAccess.open('antenna/lwa1-dipole-cor.npz', 'rb') as fh:
-                    corrDict = np.load(fh)
-                    cFreqs = corrDict['freqs']
-                    cAlts  = corrDict['alts']
-                    if corrDict['degrees'].item():
-                        cAlts *= np.pi / 180.0
-                    cCorrs = corrDict['corrs']
-                    
-                if args.frequency/1e6 < cFreqs.min() or args.frequency/1e6 > cFreqs.max():
-                    print("WARNING: Input frequency of %.3f MHz is out of range, skipping correction" % (args.frequency/1e6,))
-                    corrFnc = None
-                else:
-                    fCors = cAlts*0.0
-                    for j in range(fCors.size):
-                        ffnc = interp1d(cFreqs, cCorrs[:,j], bounds_error=False)
-                        fCors[j] = ffnc(args.frequency/1e6)
-                    corrFnc = interp1d(cAlts, fCors, bounds_error=False)
-                    
-            else:
-                corrFnc = None
-                
-            def compute_beam_pattern(az, alt, corr=corrFnc):
-                zaR = np.pi/2 - alt*np.pi / 180.0 
-                azR = az*np.pi / 180.0
-                
-                c = 1.0
-                if corrFnc is not None:
-                    c = corrFnc(alt*np.pi / 180.0)
-                    c = np.where(np.isfinite(c), c, 1.0)
-                    
-                pE = (1-(2*zaR/np.pi)**alphaE)*np.cos(zaR)**betaE + gammaE*(2*zaR/np.pi)*np.cos(zaR)**deltaE
-                pH = (1-(2*zaR/np.pi)**alphaH)*np.cos(zaR)**betaH + gammaH*(2*zaR/np.pi)*np.cos(zaR)**deltaH
-
-                return c*np.sqrt((pE*np.cos(azR))**2 + (pH*np.sin(azR))**2)
-        
-            # Calculate the beam
-            pattern = compute_beam_pattern(az, alt)
-
-            if i == 0:
-                p = ax1.imshow(pattern, origin='lower', vmin=0, vmax=1)
-                ax1.set_title('X pol. @ %.2f MHz' % (args.frequency/1e6))
-                ax1.set_xlabel('Azimuth [deg.]')
-                ax1.set_ylabel('Elevation [deg.]')
-                
-                cb = fig.colorbar(p, ax=ax1)
-                cb.ax.set_ylabel('Relative Response')
-                
-            else:
-                p = ax2.imshow(pattern, origin='lower', vmin=0, vmax=1)
-                ax2.set_title('Y pol. @ %.2f MHz' % (args.frequency/1e6))
-                ax2.set_xlabel('Azimuth [deg.]')
-                ax2.set_ylabel('Elevation [deg.]')
-=======
     # Get the beam response
     model = 'empirical'
     if args.empirical:
         model = 'llfss'
     for i,pol in enumerate(('XX', 'YY')):
         pattern = beam_response(model, pol, az, alt, frequency=args.frequency)
->>>>>>> 38d81347
         
         if i == 0:
             p = ax1.imshow(pattern, origin='lower', vmin=0, vmax=1)
