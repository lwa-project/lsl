--- conflicted
+++ resolved
@@ -37,56 +37,28 @@
     
     # Get the emperical model of the beam and compute it for the correct frequencies
     i = 0
-<<<<<<< HEAD
-    beamDict = np.load(os.path.join(dataPath, 'lwa1-dipole-emp.npz'))
-    for beamCoeff in (beamDict['fitX'], beamDict['fitY']):
-        alphaE = np.polyval(beamCoeff[0,0,:], args.frequency)
-        betaE =  np.polyval(beamCoeff[0,1,:], args.frequency)
-        gammaE = np.polyval(beamCoeff[0,2,:], args.frequency)
-        deltaE = np.polyval(beamCoeff[0,3,:], args.frequency)
-        alphaH = np.polyval(beamCoeff[1,0,:], args.frequency)
-        betaH =  np.polyval(beamCoeff[1,1,:], args.frequency)
-        gammaH = np.polyval(beamCoeff[1,2,:], args.frequency)
-        deltaH = np.polyval(beamCoeff[1,3,:], args.frequency)
-        if args.verbose:
-            print("Beam Coeffs. X: a=%.2f, b=%.2f, g=%.2f, d=%.2f" % (alphaH, betaH, gammaH, deltaH))
-            print("Beam Coeffs. Y: a=%.2f, b=%.2f, g=%.2f, d=%.2f" % (alphaE, betaE, gammaE, deltaE))
-            
-        if args.empirical:
-            corrDict = np.load(os.path.join(dataPath, 'lwa1-dipole-cor.npz'))
-            cFreqs = corrDict['freqs']
-            cAlts  = corrDict['alts']
-            if corrDict['degrees'].item():
-                cAlts *= np.pi / 180.0
-            cCorrs = corrDict['corrs']
-            corrDict.close()
-            
-            if args.frequency/1e6 < cFreqs.min() or args.frequency/1e6 > cFreqs.max():
-                print("WARNING: Input frequency of %.3f MHz is out of range, skipping correction" % (args.frequency/1e6,))
-                corrFnc = None
-=======
     with DataAccess.open('antenna/lwa1-dipole-emp.npz', 'rb') as fh:
-        beamDict = numpy.load(fh)
+        beamDict = np.load(fh)
         for beamCoeff in (beamDict['fitX'], beamDict['fitY']):
-            alphaE = numpy.polyval(beamCoeff[0,0,:], args.frequency)
-            betaE =  numpy.polyval(beamCoeff[0,1,:], args.frequency)
-            gammaE = numpy.polyval(beamCoeff[0,2,:], args.frequency)
-            deltaE = numpy.polyval(beamCoeff[0,3,:], args.frequency)
-            alphaH = numpy.polyval(beamCoeff[1,0,:], args.frequency)
-            betaH =  numpy.polyval(beamCoeff[1,1,:], args.frequency)
-            gammaH = numpy.polyval(beamCoeff[1,2,:], args.frequency)
-            deltaH = numpy.polyval(beamCoeff[1,3,:], args.frequency)
+            alphaE = np.polyval(beamCoeff[0,0,:], args.frequency)
+            betaE =  np.polyval(beamCoeff[0,1,:], args.frequency)
+            gammaE = np.polyval(beamCoeff[0,2,:], args.frequency)
+            deltaE = np.polyval(beamCoeff[0,3,:], args.frequency)
+            alphaH = np.polyval(beamCoeff[1,0,:], args.frequency)
+            betaH =  np.polyval(beamCoeff[1,1,:], args.frequency)
+            gammaH = np.polyval(beamCoeff[1,2,:], args.frequency)
+            deltaH = np.polyval(beamCoeff[1,3,:], args.frequency)
             if args.verbose:
                 print("Beam Coeffs. X: a=%.2f, b=%.2f, g=%.2f, d=%.2f" % (alphaH, betaH, gammaH, deltaH))
                 print("Beam Coeffs. Y: a=%.2f, b=%.2f, g=%.2f, d=%.2f" % (alphaE, betaE, gammaE, deltaE))
                 
             if args.empirical:
                 with DataAccess.open('antenna/lwa1-dipole-cor.npz', 'rb') as fh:
-                    corrDict = numpy.load(fh)
+                    corrDict = np.load(fh)
                     cFreqs = corrDict['freqs']
                     cAlts  = corrDict['alts']
                     if corrDict['degrees'].item():
-                        cAlts *= numpy.pi / 180.0
+                        cAlts *= np.pi / 180.0
                     cCorrs = corrDict['corrs']
                     
                 if args.frequency/1e6 < cFreqs.min() or args.frequency/1e6 > cFreqs.max():
@@ -99,48 +71,25 @@
                         fCors[j] = ffnc(args.frequency/1e6)
                     corrFnc = interp1d(cAlts, fCors, bounds_error=False)
                     
->>>>>>> aa7ce717
             else:
                 corrFnc = None
                 
-<<<<<<< HEAD
-        else:
-            corrFnc = None
-            
-        def compute_beam_pattern(az, alt, corr=corrFnc):
-            zaR = np.pi/2 - alt*np.pi / 180.0 
-            azR = az*np.pi / 180.0
-            
-            c = 1.0
-            if corrFnc is not None:
-                c = corrFnc(alt*np.pi / 180.0)
-                c = np.where(np.isfinite(c), c, 1.0)
-                
-            pE = (1-(2*zaR/np.pi)**alphaE)*np.cos(zaR)**betaE + gammaE*(2*zaR/np.pi)*np.cos(zaR)**deltaE
-            pH = (1-(2*zaR/np.pi)**alphaH)*np.cos(zaR)**betaH + gammaH*(2*zaR/np.pi)*np.cos(zaR)**deltaH
-
-            return c*np.sqrt((pE*np.cos(azR))**2 + (pH*np.sin(azR))**2)
-    
-        # Calculate the beam
-        pattern = compute_beam_pattern(az, alt)
-=======
             def compute_beam_pattern(az, alt, corr=corrFnc):
-                zaR = numpy.pi/2 - alt*numpy.pi / 180.0 
-                azR = az*numpy.pi / 180.0
+                zaR = np.pi/2 - alt*np.pi / 180.0 
+                azR = az*np.pi / 180.0
                 
                 c = 1.0
                 if corrFnc is not None:
-                    c = corrFnc(alt*numpy.pi / 180.0)
-                    c = numpy.where(numpy.isfinite(c), c, 1.0)
+                    c = corrFnc(alt*np.pi / 180.0)
+                    c = np.where(np.isfinite(c), c, 1.0)
                     
-                pE = (1-(2*zaR/numpy.pi)**alphaE)*numpy.cos(zaR)**betaE + gammaE*(2*zaR/numpy.pi)*numpy.cos(zaR)**deltaE
-                pH = (1-(2*zaR/numpy.pi)**alphaH)*numpy.cos(zaR)**betaH + gammaH*(2*zaR/numpy.pi)*numpy.cos(zaR)**deltaH
+                pE = (1-(2*zaR/np.pi)**alphaE)*np.cos(zaR)**betaE + gammaE*(2*zaR/np.pi)*np.cos(zaR)**deltaE
+                pH = (1-(2*zaR/np.pi)**alphaH)*np.cos(zaR)**betaH + gammaH*(2*zaR/np.pi)*np.cos(zaR)**deltaH
 
-                return c*numpy.sqrt((pE*numpy.cos(azR))**2 + (pH*numpy.sin(azR))**2)
+                return c*np.sqrt((pE*np.cos(azR))**2 + (pH*np.sin(azR))**2)
         
             # Calculate the beam
             pattern = compute_beam_pattern(az, alt)
->>>>>>> aa7ce717
 
             if i == 0:
                 p = ax1.imshow(pattern, origin='lower', vmin=0, vmax=1)
