--- conflicted
+++ resolved
@@ -354,11 +354,7 @@
             pass
 
 
-<<<<<<< HEAD
 coreExtraFlags = ['-DNPY_NO_DEPRECATED_API=NPY_1_7_API_VERSION', '--std=c++14']
-=======
-coreExtraFlags = ['-DNPY_NO_DEPRECATED_API=NPY_1_7_API_VERSION', '--std=c++11']
->>>>>>> 82425c72
 coreExtraLibs = []
 
 
