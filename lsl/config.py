"""
Module for managing configuration parameters for LSL
"""

import os
import warnings
import contextlib
from datetime import datetime
from collections import OrderedDict
from textwrap import fill as tw_fill

from lsl.version import full_version as lsl_version
from lsl.misc.file_lock import FileLock

_CONFIG_DIR = os.getenv('LSLCONFIGDIR',
                        os.path.join(os.path.expanduser('~'), '.lsl')
                       )

# Create the .lsl directory and set the config filename
try:
    if not os.path.exists(_CONFIG_DIR):
        os.mkdir(_CONFIG_DIR)
    with FileLock(os.path.join(_CONFIG_DIR, 'write.test')):
        with open(os.path.join(_CONFIG_DIR, 'write.test'), 'w') as fh:
            fh.write('test')
        os.unlink(os.path.join(_CONFIG_DIR, 'write.test'))
    _IS_READONLY = False
except OSError:
    _IS_READONLY = True
    warnings.warn('\u001b[33mCannot create or write to on-disk configuration cache\u001b[0m', RuntimeWarning)
    
_CONFIG_FILENAME = os.path.join(_CONFIG_DIR, 'lsl.cfg')


__version__ = "0.4"
__all__ = ['LSL_CONFIG',]


# Default values
## lsl.common.sdf/sdfADP/idf
DEFAULTS_OBS = OrderedDict()
DEFAULTS_OBS['observer_name'] = {'value': None,
                                 'help':  'Observer name for auto-filling Observer classes',
                                 'is_optional': True}
DEFAULTS_OBS['observer_id'] = {'value': None,
                               'help':  'Observer ID number for auto-filling Observer classes',
                               'is_optional': True}
DEFAULTS_OBS['project_name'] = {'value': None,
                                'help':  'Project name for auto-filling Project classes',
                                'is_optional': True}
DEFAULTS_OBS['project_id'] = {'value': None,
                              'help':  'Project ID for auto-filling Project classes',
                              'is_optional': True}

## lsl.reader.ldp
DEFAULTS_LDP = OrderedDict()
DEFAULTS_LDP['tbn_buffer_size'] = {'value': 20,
                                   'help':  'TBN ring buffer size in timestamps',
                                   'is_optional': False}
DEFAULTS_LDP['drx_buffer_size'] = {'value': 20,
                                   'help':  'DRX ring buffer size in timestamps',
                                   'is_optional': False}
DEFAULTS_LDP['drx_autofill_size'] = {'value': 50,
<<<<<<< HEAD
                                     'help':  'maximum DRX gap in timestamps that can be auto-filled with zeros without throwing a timetag error/warning'}
DEFAULTS_LDP['tbx_buffer_size'] = {'value': 25,
                                   'help':  'TBX ring buffer size in timestamps'}
=======
                                     'help':  'maximum DRX gap in timestamps that can be auto-filled with zeros without throwing a timetag error/warning',
                                     'is_optional': False}
DEFAULTS_LDP['tbf_buffer_size'] = {'value': 25,
                                   'help':  'TBF ring buffer size in timestamps',
                                   'is_optional': False}
>>>>>>> 3586499f
DEFAULTS_LDP['cor_buffer_size'] = {'value': 5,
                                   'help':  'COR ring buffer size in timestamps',
                                   'is_optional': False}

## lsl.astro
DEFAULTS_ASTRO = OrderedDict()
DEFAULTS_ASTRO['leapsec_url'] = {'value': 'https://hpiers.obspm.fr/iers/bul/bulc/Leap_Second.dat',
                                 'help':'URL for accessing leap second information',
                                 'is_optional': False}

## lsl.misc.ionosphere
DEFAULTS_IONO = OrderedDict()
DEFAULTS_IONO['igs_url'] = {'value': 'ftps://gdc.cddis.eosdis.nasa.gov/gps/products/ionex/',
                            'help':  'primary URL for accessing the IGS data products',
                            'is_optional': False}
DEFAULTS_IONO['igs_mirror'] = {'value': 'ftp://gssc.esa.int/gnss/products/ionex/',
                               'help':  'mirror URL for accessing the IGS data products',
                               'is_optional': True}
DEFAULTS_IONO['jpl_url'] = {'value': 'ftps://gdc.cddis.eosdis.nasa.gov/gps/products/ionex/',
                            'help':  'primary URL for accessing the JPL data products',
                            'is_optional': False}
DEFAULTS_IONO['jpl_mirror'] = {'value': 'ftp://gssc.esa.int/gnss/products/ionex/',
                               'help':  'mirror URL for accessing the JPL data products',
                               'is_optional': True}
DEFAULTS_IONO['emr_url'] = {'value': 'ftps://gdc.cddis.eosdis.nasa.gov/gps/products/ionex/',
                            'help':  'primary URL for accessing the EMR data products',
                            'is_optional': False}
DEFAULTS_IONO['emr_mirror'] = {'value': 'ftp://gssc.esa.int/gnss/products/ionex/',
                               'help':  'mirror URL for accessing the EMR data products',
                               'is_optional': True}
DEFAULTS_IONO['uqr_url'] = {'value': 'ftps://gdc.cddis.eosdis.nasa.gov/gps/products/ionex/',
                            'help':  'primary URL for accessing the UQR data products',
                            'is_optional': False}
DEFAULTS_IONO['uqr_mirror'] = {'value': 'ftp://gssc.esa.int/gnss/products/ionex/',
                               'help':  'mirror URL for accessing the UQR data products',
                               'is_optional': True}
DEFAULTS_IONO['code_url'] = {'value': 'ftps://gdc.cddis.eosdis.nasa.gov/gps/products/ionex/',
                             'help':  'primary URL for accessing the CODE data products',
                             'is_optional': False}
DEFAULTS_IONO['code_mirror'] = {'value': 'ftp://gssc.esa.int/gnss/products/ionex/',
                                'help':  'mirror URL for accessing the CODE data products',
                                'is_optional': True}
DEFAULTS_IONO['ustec_url'] = {'value': 'http://www.ngdc.noaa.gov/stp/iono/ustec/products/',
                              'help':  'primary URL for accessing the USTEC data products',
                              'is_optional': False}
DEFAULTS_IONO['ustec_mirror'] = {'value': None,
                                 'help':  'mirror URL for accessing the USTEC data products',
                                 'is_optional': True}
DEFAULTS_IONO['glotec_url'] = {'value': 'https://services.swpc.noaa.gov/experimental/products/glotec/geojson_2d_urt/',
                              'help':  'primary URL for accessing the GloTEC data products',
                              'is_optional': False}
DEFAULTS_IONO['glotec_mirror'] = {'value': None,
                                 'help':  'mirror URL for accessing the GloTEC data products',
                                 'is_optional': True}
DEFAULTS_IONO['max_cache_size'] = {'value': -1,
                                   'help':  'maximum cache size in MB; <= 0 disables cache size limiting',
                                   'is_optional': False}

## lsl.misc.telemetry
DEFAULTS_TELEMETRY = OrderedDict()
DEFAULTS_TELEMETRY['enabled'] = {'value': True,
                                 'help': 'whether or not LSL telemetry reporting is enabled',
                                 'is_optional': False}
DEFAULTS_TELEMETRY['max_entries'] = {'value': 100,
                                     'help':  'maximum number of entries to accumlate before reporting',
                                     'is_optional': False}
DEFAULTS_TELEMETRY['timeout'] = {'value': 30,
                                 'help':  'upload timeout in seconds',
                                 'is_optional': False}

## Download parameters
DEFAULTS_DOWNLOAD = OrderedDict()
DEFAULTS_DOWNLOAD['block_size'] = {'value': 8192,
                                   'help':  'download block size in bytes',
                                   'is_optional': False}
DEFAULTS_DOWNLOAD['timeout'] = {'value': 120,
                                'help':  'download timeout in seconds',
                                'is_optional': False}
DEFAULTS_DOWNLOAD['refresh_age'] = {'value': 14,
                                    'help':  'data cache refresh age in days',
                                    'is_optional': False}

## Everything
DEFAULTS_ALL = OrderedDict()
DEFAULTS_ALL['observing'] = DEFAULTS_OBS
DEFAULTS_ALL['ldp'] = DEFAULTS_LDP
DEFAULTS_ALL['astro'] = DEFAULTS_ASTRO
DEFAULTS_ALL['ionosphere'] = DEFAULTS_IONO
DEFAULTS_ALL['telemetry'] = DEFAULTS_TELEMETRY
DEFAULTS_ALL['download'] = DEFAULTS_DOWNLOAD


def _build_repr(name, attrs=[]):
    name = '.'.join(name.split('.')[-2:])
    output = "<%s" % name
    first = True
    for key,value in attrs:
        output += "%s %s=%s" % (('' if first else ','), key, value)
        first = False
    output += ">"
    return output


class LSLConfigParameter(object):
    """
    Class that hold a single configuration parameter.
    """
    
    def __init__(self, name, value, help=None, is_optional=False):
        self.name = name
        self.value = value
        self.help = help
        self.is_optional = is_optional
        
    def __repr__(self):
        n = self.__class__.__module__+'.'+self.__class__.__name__
        a = [(attr,getattr(self, attr, None)) for attr in ('name', 'value', 'help', 'is_optional')]
        return tw_fill(_build_repr(n,a), subsequent_indent='    ')
        
    def __str__(self):
        output = ""
        if self.help is not None:
            output += "# %s\n" % tw_fill(self.help, subsequent_indent='# ')
            
        section, item = self.name.rsplit('.', 1)
        if self.value is None:
            output += f"#{item} = \n"
        else:
            output += f"{item} = {self.value}\n"
        return output


class LSLConfigContainer(object):
    """
    Class for working with all LSL configuration parameters.
    """
    
    def __init__(self, filename=_CONFIG_FILENAME):
        self.filename = filename
        self._loaded = 0.0
        self._version_changed = False
        self._param_changed = False
        self._param_changed_list = {}

        self._parameters = OrderedDict()
        self._load_config()
        
    @property
    def dirname(self):
        """
        Directory where the LSL configuration information is stored.
        """
        
        return os.path.dirname(self.filename)
        
    def __repr__(self):
        n = self.__class__.__module__+'.'+self.__class__.__name__
        a = [(attr,getattr(self, attr, None)) for attr in ('filename', '_param_changed', '_version_changed', '_parameters')]
        return tw_fill(_build_repr(n,a), subsequent_indent='    ')
        
    def __str__(self):
        output = "# LSL Configuration File\n"
        output += f"# LSL Version: {lsl_version}\n"
        
        last = None
        for name in self._parameters:
            param = self._parameters[name]
            section, item = name.rsplit('.', 1)
            if section != last:
                output += "\n"
                output += f"[ {section} ]\n"
                last = section
            output += f"{str(param)}\n"
        return output
        
    def _load_config(self):
        """
        Load the configuation from disk.
        """
        
        for section in DEFAULTS_ALL:
            for item in DEFAULTS_ALL[section]:
                name = section+'.'+item
                value = DEFAULTS_ALL[section][item]['value']
                help = DEFAULTS_ALL[section][item]['help']
                is_optional = DEFAULTS_ALL[section][item]['is_optional']
                param = LSLConfigParameter(name, value, help, is_optional)
                self._parameters[name] = param
                
        try:
            with open(self.filename, 'r') as fh:
                self._loaded = os.path.getmtime(self.filename)
                
                section = None
                for line in fh:
                    line = line.strip().rstrip()
                    if len(line) < 3:
                        continue
                    if line[0] == '#':
                        if line.find('LSL Version:') != -1:
                            existing_version = line.split('LSL Version:', 1)[1]
                            existing_version = existing_version.strip().rstrip()
                            if existing_version != lsl_version:
                                self._version_changed = True
                                self._param_changed = True
                                
                        continue
                        
                    if line[0] == '[':
                        section = line.replace('[', '').replace(']', '')
                        section = section.strip().rstrip()
                        continue
                    else:
                        name, value = line.split('=', 1)
                        name = name.strip().rstrip()
                        if section is not None:
                            name = section+'.'+name
                        value = value.strip().rstrip()
                        if value in ('True', 'False'):
                            value = True if value == 'True' else False
                        else:
                            try:
                                value = int(value, 10)
                            except ValueError:
                                try:
                                    value = float(value)
                                except ValueError:
                                    pass
                            if value == '':
                                value = None
                                
                        if name in self._parameters:
                            self._parameters[name].value = value
                        else:
                            param = LSLConfigParameter(name, value)
                            self._parameters[name] = param
                            
        except IOError:
            # File doesn't exist, will need to create it
            self._version_changed = True
            self._param_changed = True
            
    def _save_config(self):
        """
        Save the configuation to disk.
        """
        
        if not _IS_READONLY:
            if os.path.exists(self.filename) and len(self._param_changed_list) > 0:
                mtime = os.path.getmtime(self.filename)
                if mtime > self._loaded:
                    # The file was modified on disk after we loaded it
                    # Abandon our parameter changes but still save if version changed
                    warnings.warn('\u001b[33mConfiguration file changed on disk, abandoning changes from this session\u001b[0m', RuntimeWarning)
                    for key,value in self._param_changed_list.items():
                        warnings.warn("\u001b[33m  %s: %s -> %s\u001b[0m" % (key, value[0], value[1]), RuntimeWarning)
                    self._param_changed_list.clear()
                    # Don't reset _param_changed if version changed - we still need to update the file
                    if not self._version_changed:
                        self._param_changed = False
                        
            if self._param_changed:
                with FileLock(self.filename) as lock:
                    assert(lock.locked())
                    
                    with open(self.filename, 'w') as fh:
                        fh.write(str(self))
                    self._version_changed = False
                    self._param_changed = False
                    self._param_changed_list.clear()
                    
    def view(self, section):
        """
        Return a configuration sub-container that defaults to looking up 
        values in the specified section.
        """
        
        if section not in DEFAULTS_ALL:
            raise ValueError(f"Unknown section '{section}'")
            
        return LSLConfigSubContainer(self, section)
        
    def get(self, name):
        """
        Return the value of a parameter.
        """
        
        try:
            value = self._parameters[name].value
        except KeyError:
            raise ValueError(f"Unknown parameter '{name}'")
        return value
        
    def set(self, name, value):
        """
        Set the value of a parameter.
        """
        
        try:
            old_value = self._parameters[name].value
            is_optional = self._parameters[name].is_optional
            
            # Allow type changes only for optional parameters (those with None defaults)
            # For non-optional parameters, enforce strict type checking
            if type(value) != type(old_value) and not is_optional:
                raise TypeError("Expected %s but found %s for '%s'" % (type(old_value).__name__,
                                                                       type(value).__name__,
                                                                       name))
            self._parameters[name].value = value
            if value != old_value:
                if name in self._param_changed_list:
                    # Get the original value from when we first changed this parameter
                    original_value = self._param_changed_list[name][0]
                else:
                    # This is the first change to this parameter
                    original_value = old_value
                    
                # Check if we're setting back to the original value
                if value == original_value:
                    # Remove from changed list since we're back to the original value
                    if name in self._param_changed_list:
                        del self._param_changed_list[name]
                    # Update _param_changed flag based on whether we still have changes
                    self._param_changed = (len(self._param_changed_list) > 0) or self._version_changed
                else:
                    # Track the change from original to new value
                    self._param_changed_list[name] = (original_value, value)
                    self._param_changed = True
                    
        except KeyError:
            raise ValueError(f"Unknown parameter '{name}'")
            
    @contextlib.contextmanager
    def set_temp(self, name, value):
        """
        Temporarily set the value of a parameter.  This value will not persist
        across Python sessions.
        """
        
        try:
            old_value = self._parameters[name].value
            is_optional = self._parameters[name].is_optional
            
            # Allow type changes only for optional parameters (those with None defaults)
            # For non-optional parameters, enforce strict type checking
            if type(value) != type(old_value) and not is_optional:
                raise TypeError("Expected %s but found %s for '%s'" % (type(old_value).__name__,
                                                                       type(value).__name__,
                                                                       name))
            self._parameters[name].value = value
            try:
                yield
            finally:
                self._parameters[name].value = old_value
                
        except KeyError:
            raise ValueError(f"Unknown parameter '{name}'")


class LSLConfigSubContainer(object):
    def __init__(self, container, section):
        self.container = container
        self.section = section
        
    def __repr__(self):
        n = self.__class__.__module__+'.'+self.__class__.__name__
        a = [(attr,getattr(self, attr, None)) for attr in ('container', 'section',)]
        return tw_fill(_build_repr(n,a), subsequent_indent='    ')
        
    def get(self, name):
        """
        Return the value of a parameter.
        """
        
        try:
            value = self.container.get(self.section+'.'+name)
        except ValueError:
            value = self.container.get(name)
        return value
        
    def set(self, name, value):
        """
        Set the value of a parameter.
        """
        
        try:
            self.container.set(self.section+'.'+name, value)
        except KeyError:
            self.container.set(name, value)
        
    def set_temp(self, name, value):
        """
        Temporarily set the value of a parameter.  This value will not persist
        across Python sessions.
        """
        
        try:
            return self.container.set_temp(self.section+'.'+name, value)
        except KeyError:
            return self.container.set_temp(name, value)


#: The LSLConfigContainer that users should use
LSL_CONFIG = LSLConfigContainer()

import atexit
atexit.register(LSL_CONFIG._save_config)<|MERGE_RESOLUTION|>--- conflicted
+++ resolved
@@ -61,17 +61,10 @@
                                    'help':  'DRX ring buffer size in timestamps',
                                    'is_optional': False}
 DEFAULTS_LDP['drx_autofill_size'] = {'value': 50,
-<<<<<<< HEAD
                                      'help':  'maximum DRX gap in timestamps that can be auto-filled with zeros without throwing a timetag error/warning'}
 DEFAULTS_LDP['tbx_buffer_size'] = {'value': 25,
-                                   'help':  'TBX ring buffer size in timestamps'}
-=======
-                                     'help':  'maximum DRX gap in timestamps that can be auto-filled with zeros without throwing a timetag error/warning',
-                                     'is_optional': False}
-DEFAULTS_LDP['tbf_buffer_size'] = {'value': 25,
-                                   'help':  'TBF ring buffer size in timestamps',
-                                   'is_optional': False}
->>>>>>> 3586499f
+                                   'help':  'TBX ring buffer size in timestamps',
+                                   'is_optional': False}
 DEFAULTS_LDP['cor_buffer_size'] = {'value': 5,
                                    'help':  'COR ring buffer size in timestamps',
                                    'is_optional': False}
