"""
Basic telemetry client for LSL to help establish usage patterns

.. versionadded:: 2.0.0
"""

import os
import sys
import time
import uuid
import atexit
import socket
import inspect
import warnings
from urllib.request import urlopen
from urllib.parse import urlencode
from threading import RLock
from functools import wraps

from lsl.version import version as lsl_version

from lsl.config import LSL_CONFIG
TELE_CONFIG = LSL_CONFIG.view('telemetry')

from typing import Callable, Dict, List


__version__ = '0.3'
__all__ = ['is_active', 'enable', 'disable', 'ignore',
           'track_script', 'track_module',
           'track_function', 'track_function_timed',
           'track_method', 'track_method_timed']


try:
    # Create the cache directory
    if not os.path.exists(os.path.join(os.path.expanduser('~'), '.lsl')):
        os.mkdir(os.path.join(os.path.expanduser('~'), '.lsl'))
    _CACHE_DIR = os.path.join(os.path.expanduser('~'), '.lsl', 'telemetry_cache')
    if not os.path.exists(_CACHE_DIR):
        os.mkdir(_CACHE_DIR)

    # Load the install ID key, creating it if it doesn't exist
    _INSTALL_KEY = os.path.join(_CACHE_DIR, 'install.key')
    if not os.path.exists(_INSTALL_KEY):
        with open(_INSTALL_KEY, 'w') as fh:
            fh.write(str(uuid.uuid4()))

    with open(_INSTALL_KEY, 'r') as fh:
        _INSTALL_KEY = fh.read().rstrip()
        
    _IS_READONLY = False
except OSError as e:
    _INSTALL_KEY = ''
    _IS_READONLY = True
    
    warnings.warn("Could not create telemetry cache, telemetry will be disabled for this session: %s" % str(e),
                  RuntimeWarning)


class _TelemetryClient(object):
    """
    LSL telemetry client to help understand usage of the LSL library.
    """
    _lock = RLock()
    
    def __init__(self, key: str, version: str=lsl_version):
        # Setup
        self.key = key
        self.version = version
        self.py_version = "%i.%i" % (sys.version_info.major, sys.version_info.minor)
        self.max_entries = TELE_CONFIG.get('max_entries')
        self.timeout = TELE_CONFIG.get('timeout')
        
        # Session reference
        self._session_start = time.time()
        
        # Telemetry cache
        self._cache: Dict[str,List] = {}
        self._cache_count = 0
        
        if not _IS_READONLY:
            # Reporting lockout
            self.active = TELE_CONFIG.get('enabled')
            
            # Register the "send" method to be called by atexit... at exit
            if not _IS_READONLY:
                atexit.register(self.send, True)
                
        else:
            self.active = False
            
    def track(self, name: str, timing: float=0.0) -> bool:
        """
        Add an entry to the telemetry cache with optional timing information.
        """
        
        if name[:3] != 'lsl' or not self.active:
            return False
            
        with self._lock:
            try:
                self._cache[name][0] += 1
                self._cache[name][1] += (1 if timing > 0 else 0)
                self._cache[name][2] += timing
            except KeyError:
                self._cache[name] = [1, 0, timing]
                self._cache[name][1] += (1 if timing > 0 else 0)
                self._cache_count += 1
                
            if self._cache_count >= self.max_entries:
                self.send()
                
        return True
                
    def send(self, final: bool=False) -> bool:
        """
        Send the current cache of telemetry data back to the maintainers for 
        analysis.
        """
        
        success = False
        with self._lock:
            if self.active and self._cache_count > 0:
                try:
                    tNow = time.time()
                    payload = ';'.join(["%s;%i;%i;%.6f" % (name,
                                                           self._cache[name][0],
                                                           self._cache[name][1],
                                                           self._cache[name][2]) for name in self._cache])
                    payload = urlencode({'timestamp'   : int(tNow),
                                         'key'         : self.key, 
                                         'version'     : self.version,
                                         'py_version'  : self.py_version,
                                         'session_time': "%.6f" % ((tNow-self._session_start) if final else 0.0,),
                                         'payload'     : payload})
<<<<<<< HEAD
                    uh = urlopen('https://fornax.phys.unm.edu/telemetry/log.php', payload.encode(), 
                                 timeout=self.timeout)
                    status = uh.read()
=======
                    with urlopen('https://fornax.phys.unm.edu/telemetry/log.php', payload.encode(), timeout=self.timeout) as uh:
                        status = uh.read()
>>>>>>> 8903f59a
                    if status == '':
                        self.clear()
                        success = True
                    uh.close()
                except Exception as e:
                    warnings.warn("Failed to send telemetry data: %s" % str(e))
            else:
                self.clear()
                
        return success
                
    def clear(self):
        """
        Clear the current telemetry cache.
        """
        
        with self._lock:
            self._cache.clear()
            self._cache_count = 0
            
    @property
    def is_active(self) -> bool:
        """
        Whether or not the cache is active and sending data back.
        """
        
        return self.active
        
    def enable(self):
        """
        Enable saving data to the telemetry cache.
        """
        
        TELE_CONFIG.set('enabled', True)
        if not _IS_READONLY:
            self.active = TELE_CONFIG.get('enabled')
            
    def disable(self):
        """
        Disable saving data to the telemetry cache in a persistent way.
        """
        
        TELE_CONFIG.set('enabled', False)
        self.active = TELE_CONFIG.get('enabled')
            
    def ignore(self):
        """
        Disable saving data to the telemetry cache in a temporary way.
        """
        
        TELE_CONFIG.set_temp('enabled', False)
        self.active = TELE_CONFIG.get('enabled')


# Create an instance of the telemetry client to use.
_telemetry_client = _TelemetryClient(_INSTALL_KEY)


# Telemetry control
def is_active() -> bool:
    """
    Return a boolean of whether or not the LSL telemetry client is active.
    """
    
    global _telemetry_client
    return _telemetry_client.is_active


def enable():
    """
    Enable logging of usage data via the LSL telemetry client.
    """
    
    global _telemetry_client
    _telemetry_client.enable()


def disable():
    """
    Disable logging of usage data via the LSL telemetry client.
    
    .. note::
        This function disables in a global way that persists across
        invocations.
    """
    
    global _telemetry_client
    _telemetry_client.disable()


def ignore():
    """
    Temporarily disable logging of usage data via the LSL telemetry client.
    
    .. note::
        This function only stops logging after it is called and until enable()
        is called again.  For a persistent call use disable().
    """
    
    global _telemetry_client
    _telemetry_client.ignore()


def track_script():
    """
    Record the use of a LSL script.
    """
    
    global _telemetry_client
    
    caller = inspect.currentframe().f_back
    name = os.path.basename(caller.f_globals['__file__'])
    _telemetry_client.track('lsl.scripts.'+name)


def track_module():
    """
    Record the import of an LSL module.
    """
    
    global _telemetry_client
    
    caller = inspect.currentframe().f_back
    _telemetry_client.track(caller.f_globals['__name__'])


def track_function(user_function: Callable) -> Callable:
    """
    Record the use of a function in LSL without execution time information.
    """
    
    global _telemetry_client
    
    caller = inspect.currentframe().f_back  # type: ignore
    mod = caller.f_globals['__name__']  # type: ignore
    fnc = user_function.__name__
    name = mod+'.'+fnc+'()'
    
    @wraps(user_function)
    def wrapper(*args, **kwds):
        global _telemetry_client
        result =  user_function(*args, **kwds)
        
        _telemetry_client.track(name)
        return result
        
    return wrapper


def track_function_timed(user_function):
    """
    Record the use of a function in LSL with execution time information.
    """
    
    global _telemetry_client
    
    caller = inspect.currentframe().f_back
    mod = caller.f_globals['__name__']
    fnc = user_function.__name__
    name = mod+'.'+fnc+'()'
    
    @wraps(user_function)
    def wrapper(*args, **kwds):
        global _telemetry_client
        t0 = time.time()
        result = user_function(*args, **kwds)
        t1 = time.time()
        
        _telemetry_client.track(name, t1-t0)
        return result
        
    return wrapper


def track_method(user_method):
    """
    Record the use of a method in LSL with execution time information.
    """
    
    global _telemetry_client
    
    caller = inspect.currentframe().f_back
    mod = caller.f_globals['__name__']
    cls = None
    fnc = user_method.__name__
    name = mod+'.'+'%s'+'.'+fnc+'()'
    
    @wraps(user_method)
    def wrapper(*args, **kwds):
        global _telemetry_client
        result =  user_method(*args, **kwds)
        
        cls = type(args[0]).__name__
        _telemetry_client.track(name % cls)
        return result
        
    return wrapper


def track_method_timed(user_method):
    """
    Record the use of a method in LSL with execution time information.
    """
    
    global _telemetry_client
    
    caller = inspect.currentframe().f_back
    mod = caller.f_globals['__name__']
    cls = None
    fnc = user_method.__name__
    name = mod+'.'+'%s'+'.'+fnc+'()'
    
    @wraps(user_method)
    def wrapper(*args, **kwds):
        global _telemetry_client
        t0 = time.time()
        result =  user_method(*args, **kwds)
        t1 = time.time()
        
        cls = type(args[0]).__name__
        _telemetry_client.track(name % cls, t1-t0)
        return result
        
    return wrapper<|MERGE_RESOLUTION|>--- conflicted
+++ resolved
@@ -134,14 +134,8 @@
                                          'py_version'  : self.py_version,
                                          'session_time': "%.6f" % ((tNow-self._session_start) if final else 0.0,),
                                          'payload'     : payload})
-<<<<<<< HEAD
-                    uh = urlopen('https://fornax.phys.unm.edu/telemetry/log.php', payload.encode(), 
-                                 timeout=self.timeout)
-                    status = uh.read()
-=======
                     with urlopen('https://fornax.phys.unm.edu/telemetry/log.php', payload.encode(), timeout=self.timeout) as uh:
                         status = uh.read()
->>>>>>> 8903f59a
                     if status == '':
                         self.clear()
                         success = True
