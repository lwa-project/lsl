--- conflicted
+++ resolved
@@ -27,11 +27,7 @@
 telemetry.track_module()
 
 
-<<<<<<< HEAD
 __version__ = '2.5'
-=======
-__version__ = '2.4'
->>>>>>> 2c4b957d
 __all__ = ['geo_to_ecef', 'ecef_to_geo', 'LWAStation', 'Antenna', 'Stand', 'FEE', 'Cable', 'ARX', 'LSLInterface', 
            'parse_ssmif', 'lwa1', 'lwavl', 'lwana', 'lwasv',  'get_all_stations', 'get_full_stations',
            'get_mini_stations',]
@@ -875,6 +871,8 @@
     """
     
     def __init__(self, id, channel=0, asp_channel=0, input='', output=''):
+        if not isinstance(id, int):
+            id = int(id, 10)
         self.id = id
         self.channel = int(channel)
         self.asp_channel = int(asp_channel)
@@ -913,12 +911,11 @@
         
         revision = 'unknown'
         try:
-            id = int(self.id, 10)
-            if id >= 100 and id < 200:
+            if self.id >= 100 and self.id < 200:
                 revision = 'D'
-            elif id >= 200 and id <= 300:
+            elif self.id >= 200 and self.id <= 300:
                 revision = 'G'
-            elif id >= 8200 and id <= 8300:
+            elif self.id >= 8200 and self.id <= 8300:
                 revision = 'H'
         except ValueError:
             pass
@@ -953,7 +950,7 @@
         """
         
         # Find the filename to use
-        filename = f"arx/ARX_board_{self.id:4s}_filters.npz"
+        filename = f"arx/ARX_board_{self.id:04d}_filters.npz"
         
         # Read in the file and convert it to a numpy array
         with DataAccess.open(filename, 'rb') as fh:
