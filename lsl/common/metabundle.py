"""
Module for working with any MCS meta-data tarball and extracting the useful bits
out it and putting those bits into Python objects, e.g, 
:class:`lsl.common.stations.LWAStation` and :class:`lsl.common.sdmDP.SDM`.
"""

import os
<<<<<<< HEAD
=======
import re
import copy
import glob
import shutil
import tarfile
import tempfile
from functools import lru_cache
from datetime import datetime, timedelta

from lsl.common import stations, sdm, sdf
from lsl.common.mcs import *
from lsl.common.dp import word_to_freq, fS
from lsl.common.color import colorfy

from lsl.misc import telemetry
telemetry.track_module()


__version__ = '1.1'
__all__ = ['read_ses_file', 'read_obs_file', 'read_cs_file', 'get_sdm', 'get_beamformer_min_delay',
           'get_station', 'get_session_metadata', 'get_session_spec', 'get_observation_spec',
           'get_sdf', 'get_command_script', 'get_asp_configuration', 'get_asp_configuration_summary',
           'is_valid']

# Regular expression for figuring out filenames
filenameRE = re.compile(r'(?P<projectID>[a-zA-Z0-9]{1,8})_(?P<sessionID>\d+)(_(?P<obsID>\d+)(_(?P<obsOutcome>\d+))?)?.*\..*')


@lru_cache(maxsize=1)
def _open_tarball(tarname):
    return tarfile.open(tarname, mode='r:*')


@lru_cache(maxsize=1)
def _get_members(tarname):
    tf = _open_tarball(tarname)
    return tf.getmembers()


class managed_mkdtemp(object):
    """
    Wrapper class around tempfile.mkdtemp to enable 'with' statements with 
    automatic cleanup.
    """
    
    def __init__(self, suffix='', prefix='tmp', dir=None):
        self._dir = tempfile.mkdtemp(suffix, prefix, dir)
        
    def __enter__(self):
        return self._dir
        
    def __exit__(self, type, value, tb):
        shutil.rmtree(self._dir, ignore_errors=True)
        
    @property
    def name(self):
        return self._dir
>>>>>>> 2c4b957d

from lsl.common import metabundleDP, metabundleADP, metabundleNDP

<<<<<<< HEAD
__version__ = '1.2'
__all__ = ['get_sdm', 'get_beamformer_min_delay', 'get_station',
           'get_session_metadata', 'get_session_spec', 'get_observation_spec',
           'get_sdf', 'get_command_script', 'get_asp_configuration',
           'get_asp_configuration_summary']
=======
def read_ses_file(filename):
    """
    Read in a session specification file (MCS0030, Section 5) and return the data
    as a dictionary.
    """
    
    # Read the SES
    with open(filename, 'rb') as fh:
        bses = parse_c_struct(SSF_STRUCT, endianness='little')
        fh.readinto(bses)
        
        # LWA-SV check
        if bses.FORMAT_VERSION in (6,):
            raise RuntimeError("Version mis-match: File appears to be from LWA-SV")
            
        if bses.SESSION_NOBS > 150:
            ## Pre SESSION_SPC
            fh.seek(0)
            
            newStruct = []
            for line in SSF_STRUCT.split('\n'):
                if line.find('SESSION_SPC') != -1:
                    continue
                newStruct.append(line)
            newStruct = '\n'.join(newStruct)
            
            bses = parse_c_struct(newStruct, endianness='little')
            fh.readinto(bses)
            
            bses.SESSION_SPC = ''
            
    record = {'ASP': bses.SESSION_MRP_ASP, 'DP_': bses.SESSION_MRP_DP_, 'SHL': bses.SESSION_MRP_SHL, 
              'MCS': bses.SESSION_MRP_MCS, 'DR1': bses.SESSION_MRP_DR1, 'DR2': bses.SESSION_MRP_DR2, 
              'DR3': bses.SESSION_MRP_DR3, 'DR4': bses.SESSION_MRP_DR4, 'DR5': bses.SESSION_MRP_DR5}
    
    update = {'ASP': bses.SESSION_MUP_ASP, 'DP_': bses.SESSION_MUP_DP_, 'SHL': bses.SESSION_MUP_SHL, 
              'MCS': bses.SESSION_MUP_MCS, 'DR1': bses.SESSION_MUP_DR1, 'DR2': bses.SESSION_MUP_DR2, 
              'DR3': bses.SESSION_MUP_DR3, 'DR4': bses.SESSION_MUP_DR4, 'DR5': bses.SESSION_MUP_DR5}
    
    return {'version': bses.FORMAT_VERSION,
            'project_id': bses.PROJECT_ID.lstrip().rstrip(), 'session_id': bses.SESSION_ID,
            'configuration_authority': bses.SESSION_CRA,
            'drx_beam': bses.SESSION_DRX_BEAM, 'spcSetup': bses.SESSION_SPC,
            'mjd': bses.SESSION_START_MJD, 'mpm': bses.SESSION_START_MPM, 'dur': bses.SESSION_DUR,
            'nobs': bses.SESSION_NOBS,
            'recordMIB': record, 'updateMIB': update, 
            'include_mcssch_log': bses.SESSION_LOG_SCH, 'include_mcsexe_log': bses.SESSION_LOG_EXE,
            'include_station_smib': bses.SESSION_INC_SMIB, 'include_station_design': bses.SESSION_INC_DES}


def read_obs_file(filename):
    """
    Read in a observation specification file (MCS0030, Section 6) and return the
    data as a dictionary.
    """
    
    # Read the OBS
    with open(filename, 'rb') as fh:
        bheader = parse_c_struct(OSF_STRUCT, endianness='little')
        bstep   = parse_c_struct(OSFS_STRUCT, endianness='little')
        bbeam   = parse_c_struct(BEAM_STRUCT, endianness='little')
        bfooter = parse_c_struct(OSF2_STRUCT, endianness='little')
        fh.readinto(bheader)
        
        # LWA-SV check
        if bheader.FORMAT_VERSION in (6,):
            fh.close()
            raise RuntimeError("Version mis-match: File appears to be from LWA-SV")
            
        if bheader.OBS_ID > 150:
            ## Pre SESSION_SPC and OBS_BDM
            fh.seek(0)
            
            newStruct = []
            for line in OSF_STRUCT.split('\n'):
                if line.find('OBS_BDM') != -1:
                    continue
                if line.find('SESSION_SPC') != -1:
                    continue
                newStruct.append(line)
            newStruct = '\n'.join(newStruct)
            
            bheader = parse_c_struct(newStruct, endianness='little')
            fh.readinto(bheader)
            bheader.SESSION_SPC = ''
            bheader.OBS_BDM = ''
            
        elif bheader.OBS_B > 2:
            ## Pre OBS_BDM
            fh.seek(0)
            
            newStruct = []
            for line in OSF_STRUCT.split('\n'):
                if line.find('OBS_BDM') != -1:
                    continue
                newStruct.append(line)
            newStruct = '\n'.join(newStruct)
            
            bheader = parse_c_struct(newStruct, endianness='little')
            fh.readinto(bheader)
            bheader.OBS_BDM = ''
            
        steps = []
        for n in range(bheader.OBS_STP_N):
            fh.readinto(bstep)
            if bstep.OBS_STP_B == 3:
                fh.readinto(bbeam)
                bstep.delay = copy.deepcopy(bbeam.OBS_BEAM_DELAY)
                bstep.gain  = copy.deepcopy(flat_to_multi(bbeam.OBS_BEAM_GAIN, *bbeam.dims['OBS_BEAM_GAIN']))
            else:
                bstep.delay = []
                bstep.gain  = []
            
            steps.append(copy.deepcopy(bstep))
            
            alignment = parse_c_struct("""
            unsigned int block;
            """, endianness='little')
            fh.readinto(alignment)
            
            if alignment.block != (2**32 - 2):
                raise IOError(f"Byte alignment lost at byte {fh.tell()}")
                
        fh.readinto(bfooter)
        
        if bfooter.alignment != (2**32 - 1):
            raise IOError(f"Byte alignment lost at byte {fh.tell()}")
            
    output = {'version': bheader.FORMAT_VERSION,
              'project_id': bheader.PROJECT_ID.lstrip().rstrip(), 'session_id': bheader.SESSION_ID,
              'drx_beam': bheader.SESSION_DRX_BEAM, 'spcSetup': bheader.SESSION_SPC,
              'obs_id': bheader.OBS_ID,
              'mjd': bheader.OBS_START_MJD, 'mpm': bheader.OBS_START_MPM, 'dur': bheader.OBS_DUR,
              'mode': bheader.OBS_MODE, 'beamdipole_mode': bheader.OBS_BDM,
              'ra': bheader.OBS_RA, 'dec': bheader.OBS_DEC,
              'beam': bheader.OBS_B, 
              'freq1': word_to_freq(bheader.OBS_FREQ1), 'freq2': word_to_freq(bheader.OBS_FREQ2),
              'bw': bheader.OBS_BW,
              'nsteps': bheader.OBS_STP_N, 'is_radec': bheader.OBS_STP_RADEC,  'steps': steps,
              'fee_power': flat_to_multi(bfooter.OBS_FEE, *bfooter.dims['OBS_FEE']), 
              'asp_filter': list(bfooter.OBS_ASP_FLT), 'asp_atten_1': list(bfooter.OBS_ASP_AT1), 
              'asp_atten_2': list(bfooter.OBS_ASP_AT2), 'asp_atten_split': list(bfooter.OBS_ASP_ATS)}
    output['tbw_bits'] = bfooter.OBS_TBW_BITS
    output['tbw_samples'] = bfooter.OBS_TBW_SAMPLES
    output['tbn_gain'] = bfooter.OBS_TBN_GAIN
    output['drx_gain'] = bfooter.OBS_DRX_GAIN
    
    return output


def read_cs_file(filename):
    """
    Read in a command script file (MCS0030, currently undocumented) and return the
    data as a list of dictionaries.
    """
    
    # Read the CS file
    with open(filename, 'rb') as fh:
        commands = []
        while True:
            action = parse_c_struct("""
            long int tv[2];
            int bASAP;
            int sid;
            int cid;
            int len;
            """, endianness='little')
            
            try:
                fh.readinto(action)
                
                if action.tv[0] == 0:
                    break
                    
                if action.len > 0:
                    data = parse_c_struct("""
                    char data[%i];
                    """ % action.len, endianness='little')
                    
                    fh.readinto(data)
                    data = data.data
                else:
                    data = None
                    
                actionPrime = {'time': action.tv[0] + action.tv[1]/1.0e6, 
                               'ignore_time': True if action.bASAP else False, 
                               'subsystem_id': SubsystemID(action.sid),
                               'command_id': CommandID(action.cid), 
                               'command_length': action.len, 'data': data}
                if actionPrime['subsystem_id'] == SubsystemID.ADP:
                    raise RuntimeError("Command script references ADP not DP")
                    
                commands.append( actionPrime )
            except IOError:
                break
                
    return commands
>>>>>>> 2c4b957d


def get_sdm(tarname):
    """
    Given an MCS meta-data tarball, extract the information stored in the 
    dynamic/sdm.dat file and return a :class:`lsl.common.sdmDP.SDM` instance
    describing the dynamic condition of the station.
    
    If a sdm.dat file cannot be found in the tarball, None is returned.
    """
    
    if not os.path.isfile(tarname) or not os.access(tarname, os.R_OK):
        raise OSError("%s does not exists or is not readable" % tarname)
        
    for backend in (metabundleDP, metabundleADP, metabundleNDP):
        try:
            return backend.get_sdm(tarname)
        except:
            pass
    raise RuntimeError("Failed to read SDM")


def get_beamformer_min_delay(tarname):
    """
    Given an MCS meta-data tarball, extract the minimum beamformer delay in 
    samples and return it.  If no minimum delay can be found in the tarball, 
    None is returned.
    """
    
    if not os.path.isfile(tarname) or not os.access(tarname, os.R_OK):
        raise OSError("%s does not exists or is not readable" % tarname)
        
    for backend in (metabundleDP, metabundleADP, metabundleNDP):
        try:
            return backend.get_beamformer_min_delay(tarname)
        except:
            pass
    raise RuntimeError("Failed to read beamformer minimum delay")


def get_station(tarname, apply_sdm=True):
    """
    Given an MCS meta-data tarball, extract the information stored in the ssmif.dat 
    file and return a :class:`lsl.common.stations.LWAStation` object.  Optionally, 
    update the :class:`lsl.common.stations.Antenna` instances associated whith the
    LWAStation object using the included SDM file.
    
    If a ssmif.dat file cannot be found in the tarball, None is returned.  
    """
    
    if not os.path.isfile(tarname) or not os.access(tarname, os.R_OK):
        raise OSError("%s does not exists or is not readable" % tarname)
        
    for backend in (metabundleDP, metabundleADP, metabundleNDP):
        try:
            return backend.get_station(tarname, apply_sdm=apply_sdm)
        except:
            pass
    raise RuntimeError("Failed to get station object")


def get_session_metadata(tarname):
    """
    Given an MCS meta-data tarball, extract the session meta-data file (MCS0030, 
    Section 7) and return a dictionary of observations that contain dictionaries 
    of the OP_TAG (tag), DRSU Barcode (drsu), OBS_OUTCOME (outcome), and the 
    MSG (msg).
    
    .. versionchanged:: 0.6.5
        Update to the new _metadata.txt format
    """
    
    if not os.path.isfile(tarname) or not os.access(tarname, os.R_OK):
        raise OSError("%s does not exists or is not readable" % tarname)
        
    for backend in (metabundleDP, metabundleADP, metabundleNDP):
        try:
            return backend.get_session_metadata(tarname)
        except:
            pass
    raise RuntimeError("Failed to get session metadata")


def get_session_spec(tarname):
    """
    Given an MCS meta-data tarball, extract the session specification file (MCS0030, 
    Section 5) and return a dictionary of parameters.
    """
    
    if not os.path.isfile(tarname) or not os.access(tarname, os.R_OK):
        raise OSError("%s does not exists or is not readable" % tarname)
        
    for backend in (metabundleDP, metabundleADP, metabundleNDP):
        try:
            return backend.get_session_spec(tarname)
        except:
            pass
    raise RuntimeError("Failed to get session specifications")


def get_observation_spec(tarname, obs_id=None):
    """
    Given an MCS meta-data tarball, extract one or more observation specification 
    file (MCS0030, Section 6) and return a list of dictionaries corresponding to
    each OBS file.  If the `obs_id` keyword is set to a list of observation
    numbers, only observations matching the numbers in `obs_id` are returned.
    """
    
    if not os.path.isfile(tarname) or not os.access(tarname, os.R_OK):
        raise OSError("%s does not exists or is not readable" % tarname)
        
    for backend in (metabundleDP, metabundleADP, metabundleNDP):
        try:
            return backend.get_observation_spec(tarname, obs_id=obs_id)
        except:
            pass
    raise RuntimeError("Failed to get observation specifications")


def get_sdf(tarname):
    """
    Given an MCS meta-data tarball, extract the session specification file, the 
    session meta-data file, and all observation specification files to build up
    a SDF-representation of the session.
    
    .. note::
        This function returns a full :class:`lsl.common.sdf.Project` instance 
        with the session in question stored under `project.sessions[0]` and the 
        observations under `project.sessions[0].observations`.
    """
    
    if not os.path.isfile(tarname) or not os.access(tarname, os.R_OK):
        raise OSError("%s does not exists or is not readable" % tarname)
        
    for backend in (metabundleDP, metabundleADP, metabundleNDP):
        try:
            return backend.get_sdf(tarname)
        except:
            pass
    raise RuntimeError("Failed to get SDF")


def get_command_script(tarname):
    """
    Given an MCS meta-data tarball, extract the command script and parse it.  The
    commands are returned as a list of dictionaries (one dictionary per command).
    """
    
    if not os.path.isfile(tarname) or not os.access(tarname, os.R_OK):
        raise OSError("%s does not exists or is not readable" % tarname)
        
    for backend in (metabundleDP, metabundleADP, metabundleNDP):
        try:
            return backend.get_command_script(tarname)
        except:
            pass
    raise RuntimeError("Failed to get command script")


def get_asp_configuration(tarname, which='beginning'):
    """
    Given an MCS meta-data tarball, extract the ASP MIB contained in it and return 
    a dictionary of values for the filter, AT1, AT2, and ATSplit.  The 'which'
    keyword is used to specify whether or not the configuration returned is at the
    beginning (default) or end of the session.
    
    .. versionadded:: 0.6.5
    """
    
<<<<<<< HEAD
    if not os.path.isfile(tarname) or not os.access(tarname, os.R_OK):
        raise OSError("%s does not exists or is not readable" % tarname)
=======
    which = which.lower()
    if which not in ('beginning', 'begin', 'end'):
        raise ValueError(f"Unknown configuration time '{which}'")
>>>>>>> 2c4b957d
        
    for backend in (metabundleDP, metabundleADP, metabundleNDP):
        try:
            return backend.get_asp_configuration(tarname, which=which)
        except:
            pass
    raise RuntimeError("Failed to get ASP configurations for '%s'" % which)


def get_asp_configuration_summary(tarname, which='beginning'):
    """
    Similar to get_asp_configuration, but returns only a single value for each
    of the four ASP paramters:  filter, AT, AT2, and ATSplit.  The values
    are based off the mode of the parameter.
    
    .. versionadded:: 0.6.5
    """
    
    if not os.path.isfile(tarname) or not os.access(tarname, os.R_OK):
        raise OSError("%s does not exists or is not readable" % tarname)
        
    for backend in (metabundleDP, metabundleADP, metabundleNDP):
            try:
                return backend.get_asp_configuration_summary(tarname, which=which)
            except:
                pass
    raise RuntimeError("Failed to get ASP configuration summary for '%s'" % which)<|MERGE_RESOLUTION|>--- conflicted
+++ resolved
@@ -5,274 +5,17 @@
 """
 
 import os
-<<<<<<< HEAD
-=======
-import re
-import copy
-import glob
-import shutil
-import tarfile
-import tempfile
-from functools import lru_cache
-from datetime import datetime, timedelta
-
-from lsl.common import stations, sdm, sdf
-from lsl.common.mcs import *
-from lsl.common.dp import word_to_freq, fS
-from lsl.common.color import colorfy
+
+from lsl.common import metabundleDP, metabundleADP, metabundleNDP
 
 from lsl.misc import telemetry
 telemetry.track_module()
 
-
-__version__ = '1.1'
-__all__ = ['read_ses_file', 'read_obs_file', 'read_cs_file', 'get_sdm', 'get_beamformer_min_delay',
-           'get_station', 'get_session_metadata', 'get_session_spec', 'get_observation_spec',
-           'get_sdf', 'get_command_script', 'get_asp_configuration', 'get_asp_configuration_summary',
-           'is_valid']
-
-# Regular expression for figuring out filenames
-filenameRE = re.compile(r'(?P<projectID>[a-zA-Z0-9]{1,8})_(?P<sessionID>\d+)(_(?P<obsID>\d+)(_(?P<obsOutcome>\d+))?)?.*\..*')
-
-
-@lru_cache(maxsize=1)
-def _open_tarball(tarname):
-    return tarfile.open(tarname, mode='r:*')
-
-
-@lru_cache(maxsize=1)
-def _get_members(tarname):
-    tf = _open_tarball(tarname)
-    return tf.getmembers()
-
-
-class managed_mkdtemp(object):
-    """
-    Wrapper class around tempfile.mkdtemp to enable 'with' statements with 
-    automatic cleanup.
-    """
-    
-    def __init__(self, suffix='', prefix='tmp', dir=None):
-        self._dir = tempfile.mkdtemp(suffix, prefix, dir)
-        
-    def __enter__(self):
-        return self._dir
-        
-    def __exit__(self, type, value, tb):
-        shutil.rmtree(self._dir, ignore_errors=True)
-        
-    @property
-    def name(self):
-        return self._dir
->>>>>>> 2c4b957d
-
-from lsl.common import metabundleDP, metabundleADP, metabundleNDP
-
-<<<<<<< HEAD
 __version__ = '1.2'
 __all__ = ['get_sdm', 'get_beamformer_min_delay', 'get_station',
            'get_session_metadata', 'get_session_spec', 'get_observation_spec',
            'get_sdf', 'get_command_script', 'get_asp_configuration',
            'get_asp_configuration_summary']
-=======
-def read_ses_file(filename):
-    """
-    Read in a session specification file (MCS0030, Section 5) and return the data
-    as a dictionary.
-    """
-    
-    # Read the SES
-    with open(filename, 'rb') as fh:
-        bses = parse_c_struct(SSF_STRUCT, endianness='little')
-        fh.readinto(bses)
-        
-        # LWA-SV check
-        if bses.FORMAT_VERSION in (6,):
-            raise RuntimeError("Version mis-match: File appears to be from LWA-SV")
-            
-        if bses.SESSION_NOBS > 150:
-            ## Pre SESSION_SPC
-            fh.seek(0)
-            
-            newStruct = []
-            for line in SSF_STRUCT.split('\n'):
-                if line.find('SESSION_SPC') != -1:
-                    continue
-                newStruct.append(line)
-            newStruct = '\n'.join(newStruct)
-            
-            bses = parse_c_struct(newStruct, endianness='little')
-            fh.readinto(bses)
-            
-            bses.SESSION_SPC = ''
-            
-    record = {'ASP': bses.SESSION_MRP_ASP, 'DP_': bses.SESSION_MRP_DP_, 'SHL': bses.SESSION_MRP_SHL, 
-              'MCS': bses.SESSION_MRP_MCS, 'DR1': bses.SESSION_MRP_DR1, 'DR2': bses.SESSION_MRP_DR2, 
-              'DR3': bses.SESSION_MRP_DR3, 'DR4': bses.SESSION_MRP_DR4, 'DR5': bses.SESSION_MRP_DR5}
-    
-    update = {'ASP': bses.SESSION_MUP_ASP, 'DP_': bses.SESSION_MUP_DP_, 'SHL': bses.SESSION_MUP_SHL, 
-              'MCS': bses.SESSION_MUP_MCS, 'DR1': bses.SESSION_MUP_DR1, 'DR2': bses.SESSION_MUP_DR2, 
-              'DR3': bses.SESSION_MUP_DR3, 'DR4': bses.SESSION_MUP_DR4, 'DR5': bses.SESSION_MUP_DR5}
-    
-    return {'version': bses.FORMAT_VERSION,
-            'project_id': bses.PROJECT_ID.lstrip().rstrip(), 'session_id': bses.SESSION_ID,
-            'configuration_authority': bses.SESSION_CRA,
-            'drx_beam': bses.SESSION_DRX_BEAM, 'spcSetup': bses.SESSION_SPC,
-            'mjd': bses.SESSION_START_MJD, 'mpm': bses.SESSION_START_MPM, 'dur': bses.SESSION_DUR,
-            'nobs': bses.SESSION_NOBS,
-            'recordMIB': record, 'updateMIB': update, 
-            'include_mcssch_log': bses.SESSION_LOG_SCH, 'include_mcsexe_log': bses.SESSION_LOG_EXE,
-            'include_station_smib': bses.SESSION_INC_SMIB, 'include_station_design': bses.SESSION_INC_DES}
-
-
-def read_obs_file(filename):
-    """
-    Read in a observation specification file (MCS0030, Section 6) and return the
-    data as a dictionary.
-    """
-    
-    # Read the OBS
-    with open(filename, 'rb') as fh:
-        bheader = parse_c_struct(OSF_STRUCT, endianness='little')
-        bstep   = parse_c_struct(OSFS_STRUCT, endianness='little')
-        bbeam   = parse_c_struct(BEAM_STRUCT, endianness='little')
-        bfooter = parse_c_struct(OSF2_STRUCT, endianness='little')
-        fh.readinto(bheader)
-        
-        # LWA-SV check
-        if bheader.FORMAT_VERSION in (6,):
-            fh.close()
-            raise RuntimeError("Version mis-match: File appears to be from LWA-SV")
-            
-        if bheader.OBS_ID > 150:
-            ## Pre SESSION_SPC and OBS_BDM
-            fh.seek(0)
-            
-            newStruct = []
-            for line in OSF_STRUCT.split('\n'):
-                if line.find('OBS_BDM') != -1:
-                    continue
-                if line.find('SESSION_SPC') != -1:
-                    continue
-                newStruct.append(line)
-            newStruct = '\n'.join(newStruct)
-            
-            bheader = parse_c_struct(newStruct, endianness='little')
-            fh.readinto(bheader)
-            bheader.SESSION_SPC = ''
-            bheader.OBS_BDM = ''
-            
-        elif bheader.OBS_B > 2:
-            ## Pre OBS_BDM
-            fh.seek(0)
-            
-            newStruct = []
-            for line in OSF_STRUCT.split('\n'):
-                if line.find('OBS_BDM') != -1:
-                    continue
-                newStruct.append(line)
-            newStruct = '\n'.join(newStruct)
-            
-            bheader = parse_c_struct(newStruct, endianness='little')
-            fh.readinto(bheader)
-            bheader.OBS_BDM = ''
-            
-        steps = []
-        for n in range(bheader.OBS_STP_N):
-            fh.readinto(bstep)
-            if bstep.OBS_STP_B == 3:
-                fh.readinto(bbeam)
-                bstep.delay = copy.deepcopy(bbeam.OBS_BEAM_DELAY)
-                bstep.gain  = copy.deepcopy(flat_to_multi(bbeam.OBS_BEAM_GAIN, *bbeam.dims['OBS_BEAM_GAIN']))
-            else:
-                bstep.delay = []
-                bstep.gain  = []
-            
-            steps.append(copy.deepcopy(bstep))
-            
-            alignment = parse_c_struct("""
-            unsigned int block;
-            """, endianness='little')
-            fh.readinto(alignment)
-            
-            if alignment.block != (2**32 - 2):
-                raise IOError(f"Byte alignment lost at byte {fh.tell()}")
-                
-        fh.readinto(bfooter)
-        
-        if bfooter.alignment != (2**32 - 1):
-            raise IOError(f"Byte alignment lost at byte {fh.tell()}")
-            
-    output = {'version': bheader.FORMAT_VERSION,
-              'project_id': bheader.PROJECT_ID.lstrip().rstrip(), 'session_id': bheader.SESSION_ID,
-              'drx_beam': bheader.SESSION_DRX_BEAM, 'spcSetup': bheader.SESSION_SPC,
-              'obs_id': bheader.OBS_ID,
-              'mjd': bheader.OBS_START_MJD, 'mpm': bheader.OBS_START_MPM, 'dur': bheader.OBS_DUR,
-              'mode': bheader.OBS_MODE, 'beamdipole_mode': bheader.OBS_BDM,
-              'ra': bheader.OBS_RA, 'dec': bheader.OBS_DEC,
-              'beam': bheader.OBS_B, 
-              'freq1': word_to_freq(bheader.OBS_FREQ1), 'freq2': word_to_freq(bheader.OBS_FREQ2),
-              'bw': bheader.OBS_BW,
-              'nsteps': bheader.OBS_STP_N, 'is_radec': bheader.OBS_STP_RADEC,  'steps': steps,
-              'fee_power': flat_to_multi(bfooter.OBS_FEE, *bfooter.dims['OBS_FEE']), 
-              'asp_filter': list(bfooter.OBS_ASP_FLT), 'asp_atten_1': list(bfooter.OBS_ASP_AT1), 
-              'asp_atten_2': list(bfooter.OBS_ASP_AT2), 'asp_atten_split': list(bfooter.OBS_ASP_ATS)}
-    output['tbw_bits'] = bfooter.OBS_TBW_BITS
-    output['tbw_samples'] = bfooter.OBS_TBW_SAMPLES
-    output['tbn_gain'] = bfooter.OBS_TBN_GAIN
-    output['drx_gain'] = bfooter.OBS_DRX_GAIN
-    
-    return output
-
-
-def read_cs_file(filename):
-    """
-    Read in a command script file (MCS0030, currently undocumented) and return the
-    data as a list of dictionaries.
-    """
-    
-    # Read the CS file
-    with open(filename, 'rb') as fh:
-        commands = []
-        while True:
-            action = parse_c_struct("""
-            long int tv[2];
-            int bASAP;
-            int sid;
-            int cid;
-            int len;
-            """, endianness='little')
-            
-            try:
-                fh.readinto(action)
-                
-                if action.tv[0] == 0:
-                    break
-                    
-                if action.len > 0:
-                    data = parse_c_struct("""
-                    char data[%i];
-                    """ % action.len, endianness='little')
-                    
-                    fh.readinto(data)
-                    data = data.data
-                else:
-                    data = None
-                    
-                actionPrime = {'time': action.tv[0] + action.tv[1]/1.0e6, 
-                               'ignore_time': True if action.bASAP else False, 
-                               'subsystem_id': SubsystemID(action.sid),
-                               'command_id': CommandID(action.cid), 
-                               'command_length': action.len, 'data': data}
-                if actionPrime['subsystem_id'] == SubsystemID.ADP:
-                    raise RuntimeError("Command script references ADP not DP")
-                    
-                commands.append( actionPrime )
-            except IOError:
-                break
-                
-    return commands
->>>>>>> 2c4b957d
 
 
 def get_sdm(tarname):
@@ -442,14 +185,12 @@
     .. versionadded:: 0.6.5
     """
     
-<<<<<<< HEAD
-    if not os.path.isfile(tarname) or not os.access(tarname, os.R_OK):
-        raise OSError("%s does not exists or is not readable" % tarname)
-=======
+    if not os.path.isfile(tarname) or not os.access(tarname, os.R_OK):
+        raise OSError("%s does not exists or is not readable" % tarname)
+        
     which = which.lower()
     if which not in ('beginning', 'begin', 'end'):
         raise ValueError(f"Unknown configuration time '{which}'")
->>>>>>> 2c4b957d
         
     for backend in (metabundleDP, metabundleADP, metabundleNDP):
         try:
