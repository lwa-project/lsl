--- conflicted
+++ resolved
@@ -172,29 +172,16 @@
                 output += "SESSION_MRP_%s  %i\n" % (component, ses.recordMIB[component])
         for component in ['ASP', 'DP_', 'DR1', 'DR2', 'DR3', 'DR4', 'DR5', 'SHL', 'MCS']:
             if ses.updateMIB[component] != -1:
-<<<<<<< HEAD
-                output = "%sSESSION_MUP_%s  %i\n" % (output, component, ses.updateMIB[component])
+                output += "SESSION_MUP_%s  %i\n" % (component, ses.updateMIB[component])
         if ses.include_mcssch_log:
-            output = "%sSESSION_LOG_SCH  %i\n" % (output, ses.include_mcssch_log)
+            output += "SESSION_LOG_SCH  %i\n" % (ses.include_mcssch_log,)
         if ses.include_mcsexe_log:
-            output = "%sSESSION_LOG_EXE  %i\n" % (output, ses.include_mcsexe_log)
+            output += "SESSION_LOG_EXE  %i\n" % (ses.include_mcsexe_log,)
         if ses.include_station_smib:
-            output = "%sSESSION_INC_SMIB %i\n" % (output, ses.include_station_smib)
+            output += "SESSION_INC_SMIB %i\n" % (ses.include_station_smib,)
         if ses.include_station_design:
-            output = "%sSESSION_INC_DES  %i\n" % (output, ses.include_station_design)
-        output = "%s\n" % output
-=======
-                output += "SESSION_MUP_%s  %i\n" % (component, ses.updateMIB[component])
-        if ses.logScheduler:
-            output += "SESSION_LOG_SCH  %i\n" % (ses.logScheduler,)
-        if ses.logExecutive:
-            output += "SESSION_LOG_EXE  %i\n" % (ses.logExecutive,)
-        if ses.includeStationStatic:
-            output += "SESSION_INC_SMIB %i\n" % (ses.includeStationStatic,)
-        if ses.includeDesign:
-            output += "SESSION_INC_DES  %i\n" % (ses.includeDesign,)
+            output += "SESSION_INC_DES  %i\n" % (ses.include_station_design,)
         output += "\n"
->>>>>>> 7cb16d35
         
         ## Observations
         for i,obs in enumerate(ses.observations):
