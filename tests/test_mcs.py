--- conflicted
+++ resolved
@@ -58,17 +58,10 @@
     def test_sid_limits(self):
         """Test valid subsystem ID values"""
         
-<<<<<<< HEAD
         for i in range(1, 20+1):
-            mcs.sid_to_string(i)
-        self.assertRaises(ValueError, mcs.sid_to_string, 0)
-        self.assertRaises(ValueError, mcs.sid_to_string, 21)
-=======
-        for i in range(1, 19+1):
             mcs.SubsystemID(i)
         self.assertRaises(ValueError, mcs.SubsystemID, 0)
-        self.assertRaises(ValueError, mcs.SubsystemID, 20)
->>>>>>> 2c4b957d
+        self.assertRaises(ValueError, mcs.SubsystemID, 21)
         
     def test_cid_limits(self):
         """Test valid command ID values"""
