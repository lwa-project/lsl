"""
Unit test suite for the LSL package.
"""

# Python2 compatibility
from __future__ import print_function, division, absolute_import
import sys
if sys.version_info < (3,):
    range = xrange
    
import unittest

from lsl.misc import telemetry
telemetry.ignore()

import test_paths
import test_astro
import test_skymap
import test_transform
import test_mathutil
import test_necutil
import test_catalog
import test_dp
import test_adp
import test_color
import test_stations
import test_robust
import test_kurtosis
import test_stattests
import test_reader
import test_reader_adp
import test_buffer
import test_ldp
import test_ldp_adp
import test_uvutil
import test_fx
import test_filterbank
import test_fakedata
import test_simdp
import test_simvis
import test_fitsidi
import test_uvfits
import test_sdfits
import test_vdif
import test_measurementset
import test_beamformer
<<<<<<< HEAD
import test_dedispersion
import test_rfutil
=======
import test_ionosphere
>>>>>>> c1c83f38
import test_imaging
import test_progress
import test_busy
import test_mcs
import test_mcs_adp
import test_sdf
import test_sdf_adp
import test_meta
import test_meta_adp
import test_parser
import test_scripts
import test_notebooks
import test_idf


__version__   = "0.5"
__author__    = "D.L.Wood"
__maintainer__ = "Jayce Dowell"


class lsl_tests(unittest.TestSuite):
    """A unittest.TestSuite class which contains all of the package unit tests."""

    def __init__(self):
        """Setup the lsl package unit test suite."""

        unittest.TestSuite.__init__(self)
        
        self.addTest(test_paths.paths_test_suite())
        self.addTest(test_astro.astro_test_suite())
        self.addTest(test_skymap.skymap_test_suite())
        self.addTest(test_transform.transform_test_suite())
        self.addTest(test_mathutil.mathutil_test_suite())
        self.addTest(test_necutil.necutil_test_suite())
        self.addTest(test_catalog.catalog_test_suite())
        self.addTest(test_dp.dp_test_suite())
        self.addTest(test_adp.adp_test_suite())
        self.addTest(test_color.color_test_suite())
        self.addTest(test_stations.stations_test_suite())
        self.addTest(test_robust.robust_test_suite())
        self.addTest(test_kurtosis.kurtosis_test_suite())
        self.addTest(test_stattests.stattests_test_suite())
        self.addTest(test_reader.reader_test_suite())
        self.addTest(test_reader_adp.reader_adp_test_suite())
        self.addTest(test_buffer.buffer_test_suite())
        self.addTest(test_ldp.ldp_test_suite())
        self.addTest(test_ldp_adp.ldp_adp_test_suite())
        self.addTest(test_uvutil.uvutil_test_suite())
        self.addTest(test_fx.fx_test_suite())
        self.addTest(test_filterbank.filterbank_test_suite())
        self.addTest(test_fakedata.fakedata_test_suite())
        self.addTest(test_simdp.simdp_test_suite())
        self.addTest(test_simvis.simvis_test_suite())
        self.addTest(test_fitsidi.fitsidi_test_suite())
        self.addTest(test_uvfits.uvfits_test_suite())
        self.addTest(test_sdfits.sdfits_test_suite())
        self.addTest(test_vdif.vdif_test_suite())
        self.addTest(test_measurementset.measurementset_test_suite())
        self.addTest(test_beamformer.beamformer_test_suite())
<<<<<<< HEAD
        self.addTest(test_dedispersion.dedispersion_test_suite())
        self.addTest(test_rfutil.rfutil_test_suite())
=======
        self.addTest(test_ionosphere.ionosphere_test_suite())
>>>>>>> c1c83f38
        self.addTest(test_imaging.imaging_test_suite())
        self.addTest(test_progress.progress_test_suite())
        self.addTest(test_busy.busy_test_suite())
        self.addTest(test_mcs.mcs_test_suite())
        self.addTest(test_mcs_adp.mcs_adp_test_suite())
        self.addTest(test_sdf.sdf_test_suite())
        self.addTest(test_sdf_adp.sdf_adp_test_suite())
        self.addTest(test_meta.metabundle_test_suite())
        self.addTest(test_meta_adp.metabundle_adp_test_suite())
        self.addTest(test_parser.parser_test_suite())
        self.addTest(test_scripts.scripts_test_suite())
        self.addTest(test_notebooks.notebooks_test_suite())
        self.addTest(test_idf.idf_test_suite())


def main(opts=None, args=None):
    """Function to call all of the lsl tests."""

    if opts is not None:
        if opts.verbose:
            level = 2
        else:
            level = 1
    else:
        level = 2
            
    suite = lsl_tests()
    runner = unittest.TextTestRunner(verbosity = level)
    runner.run(suite)


if __name__  == '__main__':
    import optparse
    
    parser = optparse.OptionParser(usage = "python %prog [options]", description = __doc__)
    parser.add_option("-v", "--verbose", action = "store_true", dest = "verbose", default = False,
        help = "extra print output")
    (opts, args) = parser.parse_args()

    main(opts, args)<|MERGE_RESOLUTION|>--- conflicted
+++ resolved
@@ -44,12 +44,9 @@
 import test_vdif
 import test_measurementset
 import test_beamformer
-<<<<<<< HEAD
 import test_dedispersion
 import test_rfutil
-=======
 import test_ionosphere
->>>>>>> c1c83f38
 import test_imaging
 import test_progress
 import test_busy
@@ -109,12 +106,9 @@
         self.addTest(test_vdif.vdif_test_suite())
         self.addTest(test_measurementset.measurementset_test_suite())
         self.addTest(test_beamformer.beamformer_test_suite())
-<<<<<<< HEAD
         self.addTest(test_dedispersion.dedispersion_test_suite())
         self.addTest(test_rfutil.rfutil_test_suite())
-=======
         self.addTest(test_ionosphere.ionosphere_test_suite())
->>>>>>> c1c83f38
         self.addTest(test_imaging.imaging_test_suite())
         self.addTest(test_progress.progress_test_suite())
         self.addTest(test_busy.busy_test_suite())
